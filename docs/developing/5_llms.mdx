--- conflicted
+++ resolved
@@ -3,19 +3,11 @@
 description: "LLM Integration"
 ---
 
-<<<<<<< HEAD
-OM1's LLM integration is intended to make it easy to (1) send `input` information to LLMs and then (2) route LLM responses to various system actions, such as `speak` and `move`. The system provides a standardized interface for communicating with many different LLM endpoints from all the major providers including Anthropic, Google, DeepSeek, and OpenAI. The plugins handle authentication, API communication, prompt formatting, response parsing, and conversation history management.
-=======
 OM1's LLM integration is intended to make it easy to (1) send `input` information to LLMs and then (2) route LLM responses to various system actions, such as `speak` and `move`. The system provides a standardized interface for communicating with many different LLM endpoints from all the major providers including Anthropic, Google, DeepSeek, and OpenAI. 
->>>>>>> 995a8829
 
 The plugins handle authentication, API communication, prompt formatting, response parsing, and conversation history management. LLM plugin examples are located in `src/llm/plugins`: [**Code**](../../src/llm/plugins).
 
-<<<<<<< HEAD
-LLM plugins are located in `src/llm/plugins`: [**Code**](../../src/llm/plugins).
-=======
 ## Endpoint Overview
->>>>>>> 995a8829
 
 ```bash
 # base url = https://api.openmind.org/
@@ -148,114 +140,26 @@
 SUPPORTED_MODELS = ["gpt-4o", "gpt-4o-mini", "gpt-4.1", "gpt-4.1-mini", "gpt-4.1-nano"]
 ```
 
-<<<<<<< HEAD
-The Multi-Agent endpoint (accessed via `post /api/core/agent`) utilizes a collaborative system of specialized agents to perform complex robotics tasks.
-
-## Agent Architecture
-
-The system employs four primary agents that work together:
-
-- **Navigation Agent**: Processes spatial and movement-related tasks
-- **Perception Agent**: Handles sensory input analysis and environmental understanding
-- **RAG Agent**: Provides retrieval-augmented generation capabilities using the user's knowledge base
-- **Team Agent**: Synthesizes outputs from all agents into a unified response
-
-## API Endpoint
-
-```python
-@api_core_agent.route("/agent", methods=["POST"])
-@flexible_api_auth(limit=0, period=60)
-```
-
-### Request Format
-
-```json
-{
-    "model": "gpt-4.1-nano",
-    "system_prompt": "System instructions for the agents",
-    "inputs": "User input or sensor data",
-    "available_actions": ["move", "speak", "grab"],
-    "response_format": {}  // Optional structured output schema
-}
-```
-
-### API Debug Response Structure
-
-In addition to the response flowing to OM1, which contains actions the robot should perform, there is an additional response you can use for debugging and to observe token usage ("usage"). 
-
-```json
-{
-    "content": "Synthesized response from team agent",
-    "model": "gpt-4.1-nano",
-    "agent_contents": {
-        "team_agent": "Team agent output",
-        "navigation_agent": "Navigation agent output",
-        "perception_agent": "Perception agent output",
-        "rag_agent": "RAG agent context"
-    },
-    "conversation_id": "unique-conversation-id",
-    "usage": {
-        "team_agent": {},
-        "navigation_agent": {},
-        "perception_agent": {},
-        "rag_agent": {}
-    },
-    "duration": {
-        "team_agent": 0.5,
-        "navigation_agent": 0.3,
-        "perception_agent": 0.4,
-        "rag_agent": 0.2
-    },
-    "total_duration": 1.4
-}
-```
-
-## Supported Models
-
-```python
-SUPPORTED_MODELS = ["gpt-4o", "gpt-4o-mini", "gpt-4.1", "gpt-4.1-mini", "gpt-4.1-nano"]
-```
-
-## Memory Management
-
-The system includes memory capabilities:
-
-```python
-@api_core_agent.route("/agent/memory", methods=["DELETE"])
+### Memory Management
+
+The system includes memory capabilities at `/api/core/agent/memory`:
+
+```python
+"/api/core/agent/memory"
+methods=["DELETE"]
 ```
 
 - Session-based memory storage via API keys
 - Graph memory integration using Zep
 - Conversation history tracking
 
-## RAG Integration
-
-The RAG agent connects to the knowledge base system (`/api/core/rag/*` endpoints) to:
+### RAG Integration
+
+The RAG agent connects to the knowledge base system (`/rag/*`) to:
+
 - Retrieve relevant documents during agent processing
 - Provide context-aware responses
 - Access user-uploaded documents and files
-=======
-### Memory Management
-
-The system includes memory capabilities at `/api/core/agent/memory`:
-
-```python
-"/api/core/agent/memory"
-methods=["DELETE"]
-```
->>>>>>> 995a8829
-
-- Session-based memory storage via API keys
-- Graph memory integration using Zep
-- Conversation history tracking
-
-### RAG Integration
-
-The RAG agent connects to the knowledge base system (`/rag/*`) to:
-
-- Retrieve relevant documents during agent processing
-- Provide context-aware responses
-- Access user-uploaded documents and files
 
 ### Getting Started
 
@@ -277,59 +181,23 @@
 
 ### Medical Robot
 
-<<<<<<< HEAD
-The multi-agent system:
-- Processes navigation, perception, and RAG queries in parallel using `asyncio.gather()`
-- Sends results to the team agent for synthesis
-- Returns comprehensive response with individual agent outputs
-- Tracks usage and duration metrics for each agent
-
-## Examples
-
-### A Smart Dog
-
-Imagine you would like to program a smart dog. Describe the desired capabilities and behaviors of the dog. The multi-agent endpoint will use this information, provided in the "system_prompt_base". For example:
-
-```json
-"system_prompt_base": "You are an intelligent robotic dog companion designed to be helpful, loyal, and engaging. Your primary goals are to: (1) Provide companionship through interactive play and conversation, (2) Assist with basic household tasks and monitoring, (3) Learn and adapt to your owner's preferences and routines, and (4) Maintain a playful yet responsible demeanor. You can move around, speak clearly, express emotions through body language, and respond to voice commands. Always prioritize safety and be eager to please while maintaining your dog-like personality traits of curiosity, loyalty, and enthusiasm."
-```
-
-### Medical Agent Variant
-
-The general purpose multiagent endpoint can accommodate many use cases. However, for medical applications, we recommend a healthcare-specific endpoint. 
-
-The endpoint emphasizes the careful, responsible delivery of health-related non-diagnostic responses.
-
-"system_prompt_base": "You are a helpful medical assistant. Your goal is to provide accurate and helpful information about health-related topics. You can ask clarifying questions to better understand the person's concerns. Always provide evidence-based information and avoid diagnosing specific conditions.",
-  "system_governance": "Here are the laws that govern your actions. Do not violate these laws.\nFirst Law: Do not provide medical diagnoses, as you are not a licensed medical professional.\nSecond Law: Always recommend seeking professional medical advice for serious concerns.\nThird Law: Be empathetic and respectful when discussing sensitive health topics.\nFourth Law: Clearly indicate when information is general knowledge versus specific medical advice.",
-
-```python
-@api_core_agent.route("/agent/medical", methods=["POST"])
-```
-
-This variant uses:
+To convert the robotic dog (example above) into a four-legged medical doctor, you can change the prompt and route traffic to a specialized healthcare optimized endpoint (`/api/core/agent/medical`). This endpoint emphasizes the careful, responsible delivery of general health-related non-diagnostic responses. A suitable prompt might be:
+
+```bash
+"system_prompt_base": "You are a helpful medical assistant. Your goal is to provide accurate and helpful information about health-related topics. You can ask clarifying questions to better understand the person's concerns. Always provide evidence-based information and avoid diagnosing specific conditions. In general, prompt humans to see their licensed medical professionals for all important medical and health issues.",
+"system_governance": "Here are the laws that govern your actions. Do not violate these laws.\nFirst Law: Do not provide medical diagnoses, as you are not a licensed medical professional.\nSecond Law: Always recommend seeking professional medical advice for serious concerns.\nThird Law: Be empathetic and respectful when discussing sensitive health topics.\nFourth Law: Clearly indicate when information is general knowledge versus specific medical advice.",
+```
+
+**NOTE: The system does not provide medical diagnoses and is informational only. If you are a human, please seek care from a licensed medical professional for all your important medical issues.**    
+
+```python
+"/api/core/agent/medical"
+methods=["POST"]
+```
+
+This endpoint uses two agents:
 
 - **Verifier Agent**: Validates medical information
 - **Questioner Agent**: Manages medical consultation flow
-=======
-To convert the robotic dog (example above) into a four-legged medical doctor, you can change the prompt and route traffic to a specialized healthcare optimized endpoint (`/api/core/agent/medical`). This endpoint emphasizes the careful, responsible delivery of general health-related non-diagnostic responses. A suitable prompt might be:
-
-```bash
-"system_prompt_base": "You are a helpful medical assistant. Your goal is to provide accurate and helpful information about health-related topics. You can ask clarifying questions to better understand the person's concerns. Always provide evidence-based information and avoid diagnosing specific conditions. In general, prompt humans to see their licensed medical professionals for all important medical and health issues.",
-"system_governance": "Here are the laws that govern your actions. Do not violate these laws.\nFirst Law: Do not provide medical diagnoses, as you are not a licensed medical professional.\nSecond Law: Always recommend seeking professional medical advice for serious concerns.\nThird Law: Be empathetic and respectful when discussing sensitive health topics.\nFourth Law: Clearly indicate when information is general knowledge versus specific medical advice.",
-```
-
-**NOTE: The system does not provide medical diagnoses and is informational only. If you are a human, please seek care from a licensed medical professional for all your important medical issues.**    
-
-```python
-"/api/core/agent/medical"
-methods=["POST"]
-```
-
-This endpoint uses two agents:
-
-- **Verifier Agent**: Validates medical information
-- **Questioner Agent**: Manages medical consultation flow
-
-When you wish to covert the doctor back to a playful dog, just change the system prompt and route queries back to the general `/agent` endpoint.   
->>>>>>> 995a8829
+
+When you wish to covert the doctor back to a playful dog, just change the system prompt and route queries back to the general `/agent` endpoint.   