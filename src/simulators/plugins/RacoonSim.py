--- conflicted
+++ resolved
@@ -29,7 +29,6 @@
         self.batch = pyglet.graphics.Batch()
         self.setup_graphics()
 
-<<<<<<< HEAD
         pyglet.app.run()
 
     def setup_graphics(self):
@@ -90,744 +89,4 @@
     def on_key_press(self, symbol, modifiers):
         """Handle keyboard input"""
         if symbol == key.ESCAPE:
-            self.close()
-=======
-    def _initialize_pygame(self):
-        """Initialize pygame in the current thread"""
-        try:
-            pygame.init()
-            pygame.display.init()
-            self.clock = pygame.time.Clock()
-
-            # Create window with basic flags
-            flags = pygame.DOUBLEBUF | pygame.RESIZABLE
-
-            # Create window
-            self.display = pygame.display.set_mode((self.X, self.Y), flags)
-            pygame.display.set_caption("Racoon AI Assistant")
-
-            # Create basic surfaces without alpha for better performance
-            self.surface_info = pygame.Surface((300, self.Y))
-            self.surface_main = pygame.Surface((self.X - 300, self.Y))
-
-            # Initialize components
-            self._init_components()
-            self._initialized = True
-
-            self.frame_count = 0
-            self.fps_update_time = time.time()
-            self.last_frame = time.time()
-
-            return True
-
-        except Exception as e:
-            logging.error(f"Error initializing pygame: {str(e)}")
-            if pygame.get_init():
-                pygame.quit()
-            return False
-
-    def _init_components(self):
-        """Initialize all components after pygame is ready"""
-        self.colors = {
-            "bg": (240, 244, 248),
-            "panel": (255, 255, 255),
-            "primary": (41, 128, 185),
-            "accent": (230, 126, 34),
-            "text": (44, 62, 80),
-            "text_light": (127, 140, 141),
-            "debug": (255, 0, 0),
-            "success": (46, 204, 113),
-            "warning": (241, 196, 15),
-            "info": (52, 152, 219),
-        }
-
-        # Initialize fonts
-        self.title_font = pygame.font.SysFont("arial", 24, bold=True)
-        self.font = pygame.font.SysFont("arial", 16)
-
-        # Set up assets path
-        self.path = os.path.join(os.path.dirname(__file__), "assets")
-
-        # Load logo
-        try:
-            logo_path = os.path.join(self.path, "openmind_logo.png")
-            self.logo = pygame.image.load(logo_path)
-            self.logo = pygame.transform.scale(
-                self.logo, (100, 30)
-            )  # Adjust size as needed
-        except Exception as e:
-            logging.error(f"Error loading logo: {e}")
-            self.logo = None
-
-        # Load animations
-        self._load_animations()
-
-        self.a_s = "stand still"
-        self.stats = {"fps": 0}
-        self.last_time = time.time()
-
-    def _load_animations(self):
-        """Load all animation assets"""
-        try:
-            animation_files = {
-                "idle": "idle.gif",
-                "sit": "ko.gif",
-                "walk": "walk.gif",
-                "walk back": "walk_back.gif",
-                "run": "run.gif",
-                "shake paw": "crouch.gif",
-                "dance": "dance.gif",
-                "jump": "jump.gif",
-            }
-
-            self.animations = {}
-            for action, filename in animation_files.items():
-                filepath = os.path.join(self.path, filename)
-                if os.path.exists(filepath):
-                    try:
-                        self.animations[action] = gif_pygame.load(filepath)
-                        logging.info(f"Loaded animation: {action} from {filepath}")
-                    except Exception as e:
-                        logging.error(f"Failed to load animation {action}: {str(e)}")
-                else:
-                    logging.warning(f"Missing animation file: {filepath}")
-
-        except Exception as e:
-            logging.error(f"Error loading animations: {str(e)}")
-            self.animations = {}
-
-    def _draw_panel(self, surface, rect, color):
-        """Draw a panel with a slight shadow effect"""
-        shadow_rect = (rect[0] + 2, rect[1] + 2, rect[2], rect[3])
-        pygame.draw.rect(surface, (0, 0, 0, 30), shadow_rect, border_radius=5)
-        pygame.draw.rect(surface, color, rect, border_radius=5)
-
-    def _render_text(self, surface, text, font, color, pos, max_width=None):
-        """Render text with optional wrapping"""
-        if max_width:
-            words = text.split()
-            lines = []
-            current_line = []
-
-            for word in words:
-                test_line = " ".join(current_line + [word])
-                test_surface = font.render(test_line, True, color)
-
-                if test_surface.get_width() > max_width:
-                    if current_line:
-                        lines.append(" ".join(current_line))
-                        current_line = [word]
-                    else:
-                        lines.append(word)
-                else:
-                    current_line.append(word)
-
-            if current_line:
-                lines.append(" ".join(current_line))
-
-            height = 0
-            for i, line in enumerate(lines):
-                text_surface = font.render(line, True, color)
-                surface.blit(text_surface, (pos[0], pos[1] + i * font.get_linesize()))
-                height += font.get_linesize()
-            return height
-        else:
-            text_surface = font.render(text, True, color)
-            surface.blit(text_surface, pos)
-            return font.get_linesize()
-
-    def _render_animation(self, animation, dest_rect):
-        """Safely render animation with proper synchronization"""
-        try:
-            if not animation:
-                return None
-
-            # Create a temporary surface for the animation frame
-            temp_surface = pygame.Surface((dest_rect[2], dest_rect[3]))
-            temp_surface.fill(self.colors["bg"])  # Fill with background color
-
-            # Render the animation frame directly to temp surface
-            animation.render(temp_surface, (0, 0))
-
-            # Create a copy to avoid memory issues
-            final_surface = temp_surface.copy()
-            del temp_surface
-
-            return final_surface
-
-        except Exception as e:
-            logging.error(f"Animation render error: {e}")
-            return None
-
-    def _render_main_area(self):
-        """Render the main animation area"""
-        try:
-            # Clear main surface first
-            self.surface_main.fill(self.colors["bg"])
-
-            # Draw Input History on the left side
-            history_width = 200
-            history_x = 20
-            history_y = 20
-
-            # Input History section
-            self._render_text(
-                self.surface_main,
-                "Input History",
-                self.title_font,
-                self.colors["primary"],
-                (history_x, history_y),
-            )
-
-            # Input entries panel
-            history_panel = (history_x, history_y + 35, history_width, self.Y - 80)
-            self._draw_panel(self.surface_main, history_panel, self.colors["panel"])
-
-            # Render input history
-            y = history_y + 50
-            if self.io_provider.inputs:
-                for action, values in self.io_provider.inputs.items():
-                    time_str = f"{(values.timestamp - self.get_earliest_time()):.3f}s"
-                    self._render_text(
-                        self.surface_main,
-                        time_str,
-                        self.font,
-                        self.colors["accent"],
-                        (history_x + 15, y),
-                    )
-                    y += 20
-
-                    y += self._render_text(
-                        self.surface_main,
-                        f"{action}: {values.input}",
-                        self.font,
-                        self.colors["text"],
-                        (history_x + 15, y),
-                        max_width=history_width - 30,
-                    )
-                    y += 15
-
-            # Calculate animation area with offset for history panel
-            animation_width = 400
-            available_width = (
-                self.X - 300 - history_width - 60
-            )  # Subtract history width and some padding
-            animation_x = (
-                history_width + 40 + (available_width - animation_width) // 2
-            )  # Center in remaining space
-
-            # Draw animation area background
-            animation_panel = (animation_x, 20, animation_width, animation_width)
-            self._draw_panel(self.surface_main, animation_panel, self.colors["panel"])
-
-            # Prepare animation frame
-            animation = self.animations.get(self.a_s, self.animations["idle"])
-            if animation:
-                frame_surface = self._render_animation(
-                    animation, (0, 0, animation_width - 20, animation_width - 20)
-                )
-                if frame_surface:
-                    self.surface_main.blit(frame_surface, (animation_x + 10, 30))
-                    del frame_surface
-
-            # Draw action label
-            label_panel = (animation_x, animation_width + 30, animation_width, 40)
-            self._draw_panel(self.surface_main, label_panel, self.colors["primary"])
-
-            text = f"Current Action: {self.a_s.title()}"
-            text_surface = self.font.render(text, True, self.colors["panel"])
-            text_rect = text_surface.get_rect(
-                center=(animation_x + animation_width // 2, animation_width + 50)
-            )
-            self.surface_main.blit(text_surface, text_rect)
-
-        except Exception as e:
-            logging.error(f"Error in main area render: {e}")
-
-    def _render_footer(self):
-        """Render footer with OpenMind logo and info"""
-        try:
-            footer_height = 40
-            footer_y = self.Y - footer_height - 10
-
-            # Draw footer background
-            footer_rect = (0, footer_y, self.X - 300, footer_height)
-            self._draw_panel(self.surface_main, footer_rect, self.colors["panel"])
-
-            # Draw logo if available
-            if hasattr(self, "logo") and self.logo:
-                logo_y = footer_y + (footer_height - self.logo.get_height()) // 2
-                self.surface_main.blit(self.logo, (20, logo_y))
-                text_x = 130  # Adjust based on logo width
-            else:
-                text_x = 20
-
-            text_y = footer_y + (footer_height - self.font.get_height()) // 2
-
-            # Version info
-            version_text = "Openmind Simulator"
-            self._render_text(
-                self.surface_main,
-                version_text,
-                self.font,
-                self.colors["text"],
-                (text_x, text_y),
-            )
-
-            # Draw right-aligned text
-            right_text = "Powered by Openmind"
-            text_surface = self.font.render(right_text, True, self.colors["text_light"])
-            text_rect = text_surface.get_rect(
-                right=(self.X - 320, text_y + self.font.get_height())
-            )
-            self.surface_main.blit(text_surface, text_rect)
-
-        except Exception as e:
-            logging.error(f"Error rendering footer: {e}")
-
-    def _render_actions_panel(self, x, y, width):
-        """Render available actions panel with improved aesthetics"""
-        height = self.Y - 40
-        SPACING = {
-            "panel_padding": 20,
-            "section_spacing": 25,
-            "item_spacing": 18,
-            "category_spacing": 30,
-        }
-
-        # Draw main panel
-        self._draw_panel(self.surface_main, (x, y, width, height), self.colors["panel"])
-
-        # Content layout
-        content_x = x + SPACING["panel_padding"]
-        content_y = y + SPACING["panel_padding"]
-
-        # Title with shadow
-        content_y += self._render_text(
-            self.surface_main,
-            "Available Actions",
-            self.title_font,
-            self.colors["primary"],
-            (content_x, content_y),
-        )
-        content_y += SPACING["section_spacing"]
-
-        # Categories with improved spacing
-        categories = [
-            (
-                "Movement",
-                ["walk", "run", "jump", "dance", "sit", "shake paw", "walk back"],
-            ),
-            ("Speech", ["speak", "bark", "howl"]),
-            ("Interactions", ["greet", "play", "follow"]),
-        ]
-
-        for category, actions in categories:
-            # Category header with shadow
-            content_y += self._render_text(
-                self.surface_main,
-                category,
-                self.font,
-                self.colors["accent"],
-                (content_x, content_y),
-            )
-            content_y += SPACING["item_spacing"]
-
-            # Actions with improved bullets
-            for action in actions:
-                bullet_x = content_x + 10
-                text_x = bullet_x + 15
-
-                # Draw bullet point
-                pygame.draw.circle(
-                    self.surface_main,
-                    self.colors["accent"],
-                    (bullet_x, content_y + 8),
-                    3,
-                )
-
-                # Action text with shadow
-                content_y += self._render_text(
-                    self.surface_main,
-                    action,
-                    self.font,
-                    self.colors["text"],
-                    (text_x, content_y),
-                )
-                content_y += SPACING["item_spacing"] - 5
-
-            content_y += SPACING["category_spacing"] - SPACING["item_spacing"]
-
-    def _render_status_panel(self, x, y, width):
-        """Render status information panel"""
-        # Background panel
-        panel_rect = (x, y, width, self.Y - 40)
-        self._draw_panel(self.surface_main, panel_rect, self.colors["panel"])
-
-        # ETH Balance section
-        balance_y = y + 15
-        balance_rect = (x + 10, balance_y, width - 20, 80)
-        self._draw_panel(self.surface_main, balance_rect, self.colors["success"])
-
-        # Balance title
-        self._render_text(
-            self.surface_main,
-            "ETH Balance",
-            self.title_font,
-            self.colors["panel"],
-            (x + 20, balance_y + 10),
-        )
-
-        # Balance value with better formatting
-        balance_text = self.eth_balance if hasattr(self, "eth_balance") else "0.000 ETH"
-        self._render_text(
-            self.surface_main,
-            balance_text,
-            self.title_font,
-            self.colors["panel"],
-            (x + 20, balance_y + 40),
-        )
-
-        # Last Speech section
-        speech_y = balance_y + 100
-        speech_rect = (x + 10, speech_y, width - 20, 100)
-        self._draw_panel(self.surface_main, speech_rect, self.colors["info"])
-
-        # Speech title
-        self._render_text(
-            self.surface_main,
-            "Last Speech",
-            self.title_font,
-            self.colors["panel"],
-            (x + 20, speech_y + 10),
-        )
-
-        # Speech content with word wrap
-        speech_text = (
-            self.last_speech if hasattr(self, "last_speech") else "No speech yet"
-        )
-        self._render_text(
-            self.surface_main,
-            speech_text,
-            self.font,
-            self.colors["panel"],
-            (x + 20, speech_y + 40),
-            max_width=width - 40,
-        )
-
-        # Available Actions section
-        actions_y = speech_y + 120
-        actions_rect = (x + 10, actions_y, width - 20, 200)
-        self._draw_panel(self.surface_main, actions_rect, self.colors["primary"])
-
-        # Actions title
-        self._render_text(
-            self.surface_main,
-            "Quick Actions",
-            self.title_font,
-            self.colors["panel"],
-            (x + 20, actions_y + 10),
-        )
-
-        # List of common actions
-        actions = [
-            "Walk",
-            "Run",
-            "Jump",
-            "Dance",
-            "Sit",
-            "Shake Paw",
-            "Speak",
-            "Bark",
-            "Play",
-        ]
-
-        action_y = actions_y + 40
-        action_x = x + 20
-        for action in actions:
-            self._render_text(
-                self.surface_main,
-                f"• {action}",
-                self.font,
-                self.colors["panel"],
-                (action_x, action_y),
-            )
-            action_y += 20
-
-    def _render_sidebar(self, earliest_time):
-        """Render information sidebar"""
-        # Clear sidebar
-        self.surface_info.fill(self.colors["panel"])
-
-        y = 20
-
-        # ETH Balance section - Add this at the top
-        balance_panel = (20, y, 260, 80)
-        self._draw_panel(self.surface_info, balance_panel, self.colors["success"])
-
-        # Balance title
-        self._render_text(
-            self.surface_info,
-            "ETH Balance",
-            self.title_font,
-            self.colors["panel"],
-            (35, y + 10),
-        )
-
-        # Balance amount
-        balance_text = (
-            f"{self.eth_balance if hasattr(self, 'eth_balance') else '0.000 ETH'}"
-        )
-        self._render_text(
-            self.surface_info,
-            balance_text,
-            self.title_font,
-            self.colors["panel"],
-            (35, y + 40),
-        )
-
-        y += 100  # Move down after balance display
-
-        # System Status section
-        self._render_text(
-            self.surface_info,
-            "System Status",
-            self.title_font,
-            self.colors["primary"],
-            (20, y),
-        )
-
-        # FPS display
-        y += 35
-        self._render_text(
-            self.surface_info,
-            f"FPS: {self.stats['fps']:.1f}",
-            self.font,
-            self.colors["text"],
-            (20, y),
-        )
-
-        # Timing information
-        y += 30
-        timing_data = [
-            ("Fuse time:", f"{self.io_provider.fuser_end_time - earliest_time:.3f}s"),
-            (
-                "LLM start:",
-                f"{float(self.io_provider.llm_start_time or 0) - earliest_time:.3f}s",
-            ),
-            (
-                "Processing:",
-                f"{float(self.io_provider.llm_end_time or 0) - float(self.io_provider.llm_start_time or 0):.3f}s",
-            ),
-            (
-                "Complete:",
-                f"{float(self.io_provider.llm_end_time or 0) - earliest_time:.3f}s",
-            ),
-        ]
-
-        for label, value in timing_data:
-            self._render_text(
-                self.surface_info, label, self.font, self.colors["text_light"], (20, y)
-            )
-            self._render_text(
-                self.surface_info, value, self.font, self.colors["text"], (120, y)
-            )
-            y += 25
-
-        # Available Commands section
-        y += 30
-        self._render_text(
-            self.surface_info,
-            "Possible Actions",
-            self.title_font,
-            self.colors["primary"],
-            (20, y),
-        )
-
-        y += 35
-        commands = {
-            "Movement": [
-                "walk - Walk forward",
-                "run - Run quickly",
-                "jump - Jump up",
-                "dance - Do a dance",
-                "sit - Sit down",
-                "shake paw - Shake paw",
-                "walk back - Walk backward",
-            ],
-            "Expressions": [
-                "smile - Happy expression",
-                "think - Thoughtful look",
-                "frown - Sad expression",
-                "cry - Crying expression",
-            ],
-            "Speech": ["speech - Speak a message", "bark - Make a bark sound"],
-        }
-
-        for category, cmd_list in commands.items():
-            # Draw category
-            self._render_text(
-                self.surface_info, category, self.font, self.colors["accent"], (20, y)
-            )
-            y += 25
-
-            # Draw commands
-            for cmd in cmd_list:
-                y += self._render_text(
-                    self.surface_info,
-                    f"• {cmd}",
-                    self.font,
-                    self.colors["text"],
-                    (30, y),
-                    max_width=250,
-                )
-            y += 15
-
-    def _handle_events(self):
-        """Process pygame events"""
-        if threading.current_thread() is not threading.main_thread():
-            return
-
-        try:
-            for event in pygame.event.get():
-                if event.type == pygame.QUIT:
-                    self.cleanup()
-                    sys.exit()
-                elif event.type == pygame.VIDEORESIZE:
-                    self.X, self.Y = event.size
-                    self.display = pygame.display.set_mode(
-                        (self.X, self.Y), pygame.RESIZABLE
-                    )
-                    # Recreate surfaces with new size
-                    self.surface_info = pygame.Surface((300, self.Y))
-                    self.surface_main = pygame.Surface((self.X - 300, self.Y))
-        except Exception as e:
-            logging.error(f"Error handling events: {e}")
-
-    def tick(self) -> None:
-        """Main update loop"""
-        if not self._initialized:
-            return
-
-        try:
-            # Handle events first
-            self._handle_events()
-
-            # Frame timing
-            current_time = time.time()
-            frame_time = 1.0 / 60.0  # Target 60 FPS
-
-            if current_time - self.last_frame < frame_time:
-                return
-
-            # Update FPS counter
-            self.frame_count += 1
-            if current_time - self.fps_update_time >= 1.0:
-                self.stats["fps"] = self.frame_count
-                self.frame_count = 0
-                self.fps_update_time = current_time
-
-            self.last_frame = current_time
-
-            # Clear main display once
-            self.display.fill(self.colors["bg"])
-
-            # Render everything
-            self._render_main_area()
-            earliest_time = self.get_earliest_time()
-            self._render_sidebar(earliest_time)
-
-            # Single blit operation for each surface
-            self.display.blit(self.surface_main, (0, 0))
-            self.display.blit(self.surface_info, (self.X - 300, 0))
-
-            # Single flip operation
-            pygame.display.flip()
-
-            # Maintain frame timing
-            self.clock.tick(5)
-
-        except Exception as e:
-            logging.error(f"Error in tick: {str(e)}")
-
-    def input_clean(self, input, earliest_time) -> str:
-        st = input
-        st = st.strip()
-        st = st.replace("\n", "")
-        st = st.replace("INPUT // START ", "")
-        st = st.replace(" // END", "")
-
-        sts = st.split("::")
-        time = float(sts[0])
-        time_rezero = time - earliest_time
-        time_st = f"{time_rezero:.3f}::{sts[-1]}"
-
-        return time_st
-
-    def get_earliest_time(self) -> float:
-        earliest_time = float("inf")
-        for value in self.io_provider.inputs.values():
-            timestamp = value.timestamp
-            if timestamp < earliest_time:
-                earliest_time = timestamp
-        return earliest_time
-
-    def sim(self, commands: List[Command]) -> None:
-        """Handle simulation updates from commands"""
-        try:
-            # Update animation state based on commands
-            for command in commands:
-                if command.name == "move":
-                    self.a_s = command.arguments[0].value
-                elif command.name == "speak":
-                    self.update_speech(command.arguments[0].value)
-                elif command.name == "face":
-                    self.update_emotion(command.arguments[0].value)
-                elif command.name == "wallet":
-                    self.update_wallet(float(command.arguments[0].value))
-
-        except Exception as e:
-            logging.error(f"Error in sim update: {str(e)}")
-
-    def cleanup(self):
-        """Clean up resources"""
-        try:
-            if pygame.get_init():
-                pygame.quit()
-        except Exception as e:
-            logging.error(f"Error during cleanup: {e}")
-        finally:
-            self._initialized = False
-
-    def __del__(self):
-        self.cleanup()
-
-    def update_speech(self, text: str):
-        """Update the last speech text"""
-        self.last_speech = text[:50] + "..." if len(text) > 50 else text
-
-    def update_emotion(self, emotion: str):
-        """Update the current emotion"""
-        self.current_emotion = emotion
-
-    def update_wallet(self, balance: float):
-        """Update the ETH wallet balance"""
-        try:
-            self.eth_balance = f"{balance:.3f} ETH"
-        except Exception as e:
-            logging.error(f"Error updating wallet: {e}")
-            self.eth_balance = "0.000 ETH"
-
-    def __enter__(self):
-        """Initialize platform-specific settings before pygame"""
-        if platform.system() == "Darwin":
-            os.environ["SDL_VIDEODRIVER"] = "cocoa"
-            os.environ["SDL_THREADSAFE"] = "1"
-            os.environ["PYGAME_HIDE_SUPPORT_PROMPT"] = "1"
-            os.environ["SDL_VIDEO_CENTERED"] = "1"
-        return self
-
-    def __exit__(self, exc_type, exc_val, exc_tb):
-        """Cleanup when exiting context"""
-        self.cleanup()
->>>>>>> 31588ad9
+            self.close()