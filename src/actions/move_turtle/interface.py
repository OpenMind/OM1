from dataclasses import dataclass
from enum import Enum

from actions.base import Interface


class MovementAction(str, Enum):
    TURN_LEFT = "turn left"
    TURN_RIGHT = "turn right"
    MOVE_FORWARDS = "move forwards"
<<<<<<< HEAD
    MOVE_BACK = "move back"
    AVOID_LEFT_OBSTACLE = "avoid left obstacle"
    AVOID_FRONT_OBSTACLE = "avoid front obstacle"
    AVOID_RIGHT_OBSTACLE = "avoid right obstacle"
=======
>>>>>>> 0f59eba3
    STAND_STILL = "stand still"

@dataclass
class MoveInput:
    action: MovementAction


@dataclass
class Move(Interface[MoveInput, MoveInput]):
    """
    A movement to be performed by the agent.
    Effect: Allows the agent to move.
    """

    input: MoveInput
    output: MoveInput<|MERGE_RESOLUTION|>--- conflicted
+++ resolved
@@ -8,14 +8,9 @@
     TURN_LEFT = "turn left"
     TURN_RIGHT = "turn right"
     MOVE_FORWARDS = "move forwards"
-<<<<<<< HEAD
     MOVE_BACK = "move back"
-    AVOID_LEFT_OBSTACLE = "avoid left obstacle"
-    AVOID_FRONT_OBSTACLE = "avoid front obstacle"
-    AVOID_RIGHT_OBSTACLE = "avoid right obstacle"
-=======
->>>>>>> 0f59eba3
     STAND_STILL = "stand still"
+
 
 @dataclass
 class MoveInput:
