--- conflicted
+++ resolved
@@ -7,75 +7,70 @@
 
 from .singleton import singleton
 
+# class ElevenLabsAudioOutputStream(AudioOutputStream):
+#     """
+#     Audio output stream for Eleven Labs TTS service.
 
-<<<<<<< HEAD
-=======
-class ElevenLabsAudioOutputStream(AudioOutputStream):
-    """
-    Audio output stream for Eleven Labs TTS service.
+#     This class extends the base AudioOutputStream class to provide
+#     additional functionality for the Eleven Labs TTS service.
+#     """
 
-    This class extends the base AudioOutputStream class to provide
-    additional functionality for the Eleven Labs TTS service.
-    """
+#     def __init__(
+#         self,
+#         url,
+#         rate=8000,
+#         device=None,
+#         device_name=None,
+#         tts_state_callback=None,
+#         headers=None,
+#     ):
+#         super().__init__(url, rate, device, device_name, tts_state_callback, headers)
 
-    def __init__(
-        self,
-        url,
-        rate=8000,
-        device=None,
-        device_name=None,
-        tts_state_callback=None,
-        headers=None,
-    ):
-        super().__init__(url, rate, device, device_name, tts_state_callback, headers)
+#     def _write_audio(self, audio_data: bytes):
+#         """
+#         Override the base class method to write audio data from the Eleven Labs TTS service.
+#         """
 
-    def _write_audio(self, audio_data: bytes):
-        """
-        Override the base class method to write audio data from the Eleven Labs TTS service.
-        """
+#         self._tts_callback(True)
 
-        self._tts_callback(True)
+#         audio_bytes = base64.b64decode(audio_data)
 
-        audio_bytes = base64.b64decode(audio_data)
+#         audio_segment = AudioSegment.from_mp3(io.BytesIO(audio_bytes))
+#         raw_data = audio_segment.raw_data
 
-        audio_segment = AudioSegment.from_mp3(io.BytesIO(audio_bytes))
-        raw_data = audio_segment.raw_data
+#         current_format = self.stream._format
+#         needed_format = self._audio_interface.get_format_from_width(
+#             audio_segment.sample_width
+#         )
+#         audio_chunk = int(audio_segment.frame_rate * 0.1)  # 100ms of audio
 
-        current_format = self.stream._format
-        needed_format = self._audio_interface.get_format_from_width(
-            audio_segment.sample_width
-        )
-        audio_chunk = int(audio_segment.frame_rate * 0.1)  # 100ms of audio
+#         if (
+#             current_format != needed_format
+#             or self.stream._channels != audio_segment.channels
+#             or self.stream._rate != audio_segment.frame_rate
+#         ):
+#             self.stream.stop_stream()
+#             self.stream.close()
 
-        if (
-            current_format != needed_format
-            or self.stream._channels != audio_segment.channels
-            or self.stream._rate != audio_segment.frame_rate
-        ):
-            self.stream.stop_stream()
-            self.stream.close()
+#             # Reopen the stream with the new format
+#             self.stream = self._audio_interface.open(
+#                 output_device_index=self._device,
+#                 format=needed_format,
+#                 channels=audio_segment.channels,
+#                 rate=audio_segment.frame_rate,
+#                 output=True,
+#                 frames_per_buffer=audio_chunk,
+#             )
 
-            # Reopen the stream with the new format
-            self.stream = self._audio_interface.open(
-                output_device_index=self._device,
-                format=needed_format,
-                channels=audio_segment.channels,
-                rate=audio_segment.frame_rate,
-                output=True,
-                frames_per_buffer=audio_chunk,
-            )
+#         for i in range(0, len(raw_data), audio_chunk):
+#             self.stream.write(
+#                 raw_data[i : i + audio_chunk], exception_on_underflow=False
+#             )
 
-        for i in range(0, len(raw_data), audio_chunk):
-            self.stream.write(
-                raw_data[i : i + audio_chunk], exception_on_underflow=False
-            )
+#         self.stream.stop_stream()
+#         self.stream.start_stream()
+#         self._tts_callback(False)
 
-        self.stream.stop_stream()
-        self.stream.start_stream()
-        self._tts_callback(False)
-
-
->>>>>>> 21a68f45
 @singleton
 class ElevenLabsTTSProvider:
     """
