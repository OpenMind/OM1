--- conflicted
+++ resolved
@@ -41,7 +41,7 @@
 
 > [!NOTE]
 > You can directly access other OpenAI style endpoints by specifying a custom API endpoint in your configuration file. To do this:
-> * provide an alternative `base_url`, such as: 
+> * provide an alternative `base_url`, such as:
 > - https://api.openai.com/v1
 > - https://api.deepseek.com/v1
 > - https://generativelanguage.googleapis.com/v1beta/openai/
@@ -67,8 +67,8 @@
 ## Examples: Wallets, DeepSeek, and Voice Inputs (conversation)
 
 > [!NOTE]
-> There is a bug on Mac when installing packages with `brew` - some libraries cannot be found by `uv`. If you get errors such as 
-`Unable to load any of the following libraries:libhidapi-hidraw.so` and you are on a Mac, try setting `export DYLD_FALLBACK_LIBRARY_PATH="$HOMEBREW_PREFIX/lib"` in your `.zshenv` or equivalent. 
+> There is a bug on Mac when installing packages with `brew` - some libraries cannot be found by `uv`. If you get errors such as
+`Unable to load any of the following libraries:libhidapi-hidraw.so` and you are on a Mac, try setting `export DYLD_FALLBACK_LIBRARY_PATH="$HOMEBREW_PREFIX/lib"` in your `.zshenv` or equivalent.
 
 ## Agent and Robot Examples
 
@@ -87,8 +87,8 @@
 
 ```bash
 "system_prompt": "
-... 
-You like receiving ETH. If you receive an ETH transaction, show your appreciation though actions and speech. 
+...
+You like receiving ETH. If you receive an ETH transaction, show your appreciation though actions and speech.
 ...
 4. If there is a new ETH transaction, you might:\n    Move: 'shake paw'\n    Speak: {{'sentence': 'Thank you I really appreciate the ETH you just sent.'}}\n    Face: 'smile'\n\n
 ...",
@@ -130,12 +130,12 @@
 
 ### Unitree Go2 Air Quadruped ("dog")
 
-You can control a Unitree Go2 Air. This has been tested for Linux Ubunto 22.04 running on an Nvidia Orin, and a Mac laptop running Seqoia 15.2. To do this: 
-
-* Connect an `XBOX` controller to your computer. 
+You can control a Unitree Go2 Air. This has been tested for Linux Ubunto 22.04 running on an Nvidia Orin, and a Mac laptop running Seqoia 15.2. To do this:
+
+* Connect an `XBOX` controller to your computer.
 * Connect your computer to the Ethernet port of the Unitree Go2 Air, and keep track of the Ethernet port you are using. For example, the port could be `en0`.
 * Install `CycloneDDS`, if you do not already have it on your computer.
-* Set the correct `CYCLONEDDS_HOME` via `export CYCLONEDDS_HOME="your_path_here/cyclonedds/install"`. You should add this path to your environment e.g. via your `.zshrc`. 
+* Set the correct `CYCLONEDDS_HOME` via `export CYCLONEDDS_HOME="your_path_here/cyclonedds/install"`. You should add this path to your environment e.g. via your `.zshrc`.
 
 ```bash
 uv pip install -r pyproject.toml --extra dds
@@ -147,9 +147,9 @@
 * A to stand up
 * B to sit down
 * X to shake paw
-* Y to stretch  
-
-Allowing the dog to `move`, `pounce`, and `run` requires **you** to add this functionality. **Warning: If you add additional movement capabilities, this is at your own risk. Due to the autonomous nature of the system, we recommend to perform such testing in the absence of squirrels, cats, rabbits, or small children (assuming you are providing a `dog` prompt)**. 
+* Y to stretch
+
+Allowing the dog to `move`, `pounce`, and `run` requires **you** to add this functionality. **Warning: If you add additional movement capabilities, this is at your own risk. Due to the autonomous nature of the system, we recommend to perform such testing in the absence of squirrels, cats, rabbits, or small children (assuming you are providing a `dog` prompt)**.
 
 #### Installing CycloneDDS
 
@@ -245,11 +245,7 @@
     ├── implementation/
     │   └── passthrough.py
     └── connector/
-<<<<<<< HEAD
-        ├── ros2.py      # Maps data/commands to middleware and ROS2
-=======
         ├── ros2.py      # Maps OM1 data/commands to other ROS2
->>>>>>> fcd7b297
         ├── zenoh.py
         └── unitree.py
 ```
@@ -273,7 +269,7 @@
     }
   ],
   "cortex_llm": {
-    "type": "OpenAILLM",  
+    "type": "OpenAILLM",
     "config": {
       "base_url": "",
       "api_key": "your_key_here"
@@ -361,7 +357,7 @@
 3. Add new LLM integrations in `src/llm/plugins/`
 4. Test actions with the `passthrough` implementation first
 5. Use type hints and docstrings for better code maintainability
-6. Run `uv run ruff check . --fix` and `uv run black .` check/format your code. 
+6. Run `uv run ruff check . --fix` and `uv run black .` check/format your code.
 
 ## Optional Environment Variables
 
